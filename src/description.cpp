/**
 * Copyright (c) 2019-2020 Paul-Louis Ageneau
 * Copyright (c) 2020 Staz Modrzynski
 *
 * This library is free software; you can redistribute it and/or
 * modify it under the terms of the GNU Lesser General Public
 * License as published by the Free Software Foundation; either
 * version 2.1 of the License, or (at your option) any later version.
 *
 * This library is distributed in the hope that it will be useful,
 * but WITHOUT ANY WARRANTY; without even the implied warranty of
 * MERCHANTABILITY or FITNESS FOR A PARTICULAR PURPOSE.  See the GNU
 * Lesser General Public License for more details.
 *
 * You should have received a copy of the GNU Lesser General Public
 * License along with this library; if not, write to the Free Software
 * Foundation, Inc., 51 Franklin Street, Fifth Floor, Boston, MA 02110-1301 USA
 */

#include "description.hpp"

#include "impl/internals.hpp"
#include "impl/utils.hpp"

#include <algorithm>
#include <array>
#include <cctype>
#include <chrono>
#include <iostream>
#include <random>
#include <sstream>
#include <unordered_map>

using std::chrono::system_clock;

namespace {

using std::string;
using std::string_view;

inline bool match_prefix(string_view str, string_view prefix) {
	return str.size() >= prefix.size() &&
	       std::mismatch(prefix.begin(), prefix.end(), str.begin()).first == prefix.end();
}

inline void trim_begin(string &str) {
	str.erase(str.begin(),
	          std::find_if(str.begin(), str.end(), [](char c) { return !std::isspace(c); }));
}

inline void trim_end(string &str) {
	str.erase(
	    std::find_if(str.rbegin(), str.rend(), [](char c) { return !std::isspace(c); }).base(),
	    str.end());
}

inline std::pair<string_view, string_view> parse_pair(string_view attr) {
	string_view key, value;
	if (size_t separator = attr.find(':'); separator != string::npos) {
		key = attr.substr(0, separator);
		value = attr.substr(separator + 1);
	} else {
		key = attr;
	}
	return std::make_pair(std::move(key), std::move(value));
}

template <typename T> T to_integer(string_view s) {
	const string str(s);
	try {
		return std::is_signed<T>::value ? T(std::stol(str)) : T(std::stoul(str));
	} catch (...) {
		throw std::invalid_argument("Invalid integer \"" + str + "\" in description");
	}
}

inline bool is_sha256_fingerprint(string_view f) {
	if (f.size() != 32 * 3 - 1)
		return false;

	for (size_t i = 0; i < f.size(); ++i) {
		if (i % 3 == 2) {
			if (f[i] != ':')
				return false;
		} else {
			if (!std::isxdigit(f[i]))
				return false;
		}
	}
	return true;
}

} // namespace

namespace rtc {

namespace utils = impl::utils;

Description::Description(const string &sdp, Type type, Role role)
    : mType(Type::Unspec), mRole(role) {
	hintType(type);

	int index = -1;
	shared_ptr<Entry> current;
	std::istringstream ss(sdp);
	while (ss) {
		string line;
		std::getline(ss, line);
		trim_end(line);
		if (line.empty())
			continue;

		if (match_prefix(line, "m=")) { // Media description line (aka m-line)
			current = createEntry(line.substr(2), std::to_string(++index), Direction::Unknown);

		} else if (match_prefix(line, "o=")) { // Origin line
			std::istringstream origin(line.substr(2));
			origin >> mUsername >> mSessionId;

		} else if (match_prefix(line, "a=")) { // Attribute line
			string attr = line.substr(2);
			auto [key, value] = parse_pair(attr);

			if (key == "setup") {
				if (value == "active")
					mRole = Role::Active;
				else if (value == "passive")
					mRole = Role::Passive;
				else
					mRole = Role::ActPass;

			} else if (key == "fingerprint") {
				if (match_prefix(value, "sha-256 ")) {
					string fingerprint{value.substr(8)};
					trim_begin(fingerprint);
					setFingerprint(std::move(fingerprint));
				} else {
					PLOG_WARNING << "Unknown SDP fingerprint format: " << value;
				}
			} else if (key == "ice-ufrag") {
				mIceUfrag = value;
			} else if (key == "ice-pwd") {
				mIcePwd = value;
			} else if (key == "ice-options") {
				mIceOptions = utils::explode(string(value), ',');
			} else if (key == "candidate") {
				addCandidate(Candidate(attr, bundleMid()));
			} else if (key == "end-of-candidates") {
				mEnded = true;
			} else if (current) {
				current->parseSdpLine(std::move(line));
			} else {
				mAttributes.emplace_back(attr);
			}

		} else if (current) {
			current->parseSdpLine(std::move(line));
		}
	}

	if (mUsername.empty())
		mUsername = "rtc";

	if (mSessionId.empty()) {
		auto seed = static_cast<unsigned int>(system_clock::now().time_since_epoch().count());
		std::default_random_engine generator(seed);
		std::uniform_int_distribution<uint32_t> uniform;
		mSessionId = std::to_string(uniform(generator));
	}
}

Description::Description(const string &sdp, string typeString)
    : Description(sdp, !typeString.empty() ? stringToType(typeString) : Type::Unspec,
                  Role::ActPass) {}

Description::Type Description::type() const { return mType; }

string Description::typeString() const { return typeToString(mType); }

Description::Role Description::role() const { return mRole; }

string Description::bundleMid() const {
	// Get the mid of the first media
	return !mEntries.empty() ? mEntries[0]->mid() : "0";
}

optional<string> Description::iceUfrag() const { return mIceUfrag; }

std::vector<string> Description::iceOptions() const { return mIceOptions; }

optional<string> Description::icePwd() const { return mIcePwd; }

optional<string> Description::fingerprint() const { return mFingerprint; }

bool Description::ended() const { return mEnded; }

void Description::hintType(Type type) {
	if (mType == Type::Unspec) {
		mType = type;
		if (mType == Type::Answer && mRole == Role::ActPass)
			mRole = Role::Passive; // ActPass is illegal for an answer, so default to passive
	}
}

void Description::setFingerprint(string fingerprint) {
	if (!is_sha256_fingerprint(fingerprint))
		throw std::invalid_argument("Invalid SHA256 fingerprint \"" + fingerprint + "\"");

	std::transform(fingerprint.begin(), fingerprint.end(), fingerprint.begin(),
	               [](char c) { return char(std::toupper(c)); });
	mFingerprint.emplace(std::move(fingerprint));
}

void Description::addIceOption(string option) {
	if (std::find(mIceOptions.begin(), mIceOptions.end(), option) == mIceOptions.end())
		mIceOptions.emplace_back(std::move(option));
}

void Description::removeIceOption(const string &option) {
	mIceOptions.erase(std::remove(mIceOptions.begin(), mIceOptions.end(), option),
	                  mIceOptions.end());
}

std::vector<string> Description::Entry::attributes() const { return mAttributes; }

void Description::Entry::addAttribute(string attr) {
	if (std::find(mAttributes.begin(), mAttributes.end(), attr) == mAttributes.end())
		mAttributes.emplace_back(std::move(attr));
}

void Description::Entry::removeAttribute(const string &attr) {
	mAttributes.erase(
	    std::remove_if(mAttributes.begin(), mAttributes.end(),
	                   [&](const auto &a) { return a == attr || parse_pair(a).first == attr; }),
	    mAttributes.end());
}

std::vector<Candidate> Description::candidates() const { return mCandidates; }

std::vector<Candidate> Description::extractCandidates() {
	std::vector<Candidate> result;
	std::swap(mCandidates, result);
	mEnded = false;
	return result;
}

bool Description::hasCandidate(const Candidate &candidate) const {
	return std::find(mCandidates.begin(), mCandidates.end(), candidate) != mCandidates.end();
}

void Description::addCandidate(Candidate candidate) {
	candidate.hintMid(bundleMid());

	if (!hasCandidate(candidate))
		mCandidates.emplace_back(std::move(candidate));
}

void Description::addCandidates(std::vector<Candidate> candidates) {
	for (Candidate candidate : candidates)
		addCandidate(std::move(candidate));
}

void Description::endCandidates() { mEnded = true; }

Description::operator string() const { return generateSdp("\r\n"); }

string Description::generateSdp(string_view eol) const {
	std::ostringstream sdp;

	// Header
	sdp << "v=0" << eol;
	sdp << "o=" << mUsername << " " << mSessionId << " 0 IN IP4 127.0.0.1" << eol;
	sdp << "s=-" << eol;
	sdp << "t=0 0" << eol;

	// BUNDLE (RFC 8843 Negotiating Media Multiplexing Using the Session Description Protocol)
	// https://www.rfc-editor.org/rfc/rfc8843.html
	sdp << "a=group:BUNDLE";
	for (const auto &entry : mEntries)
		sdp << ' ' << entry->mid();
	sdp << eol;

	// Lip-sync
	std::ostringstream lsGroup;
	for (const auto &entry : mEntries)
		if (entry != mApplication)
			lsGroup << ' ' << entry->mid();

	if (!lsGroup.str().empty())
		sdp << "a=group:LS" << lsGroup.str() << eol;

	// Session-level attributes
	sdp << "a=msid-semantic:WMS *" << eol;
	sdp << "a=setup:" << mRole << eol;

	if (mIceUfrag)
		sdp << "a=ice-ufrag:" << *mIceUfrag << eol;
	if (mIcePwd)
		sdp << "a=ice-pwd:" << *mIcePwd << eol;
	if (!mIceOptions.empty())
		sdp << "a=ice-options:" << utils::implode(mIceOptions, ',') << eol;
	if (mFingerprint)
		sdp << "a=fingerprint:sha-256 " << *mFingerprint << eol;

	for (const auto &attr : mAttributes)
		sdp << "a=" << attr << eol;

	auto cand = defaultCandidate();
	const string addr = cand && cand->isResolved()
	                        ? (string(cand->family() == Candidate::Family::Ipv6 ? "IP6" : "IP4") +
	                           " " + *cand->address())
	                        : "IP4 0.0.0.0";
	const uint16_t port =
	    cand && cand->isResolved() ? *cand->port() : 9; // Port 9 is the discard protocol

	// Entries
	bool first = true;
	for (const auto &entry : mEntries) {
		sdp << entry->generateSdp(eol, addr, port);

		if (std::exchange(first, false)) {
			// Candidates
			for (const auto &candidate : mCandidates)
				sdp << string(candidate) << eol;

			if (mEnded)
				sdp << "a=end-of-candidates" << eol;
		}
	}

	return sdp.str();
}

string Description::generateApplicationSdp(string_view eol) const {
	std::ostringstream sdp;

	// Header
	sdp << "v=0" << eol;
	sdp << "o=" << mUsername << " " << mSessionId << " 0 IN IP4 127.0.0.1" << eol;
	sdp << "s=-" << eol;
	sdp << "t=0 0" << eol;

	auto cand = defaultCandidate();
	const string addr = cand && cand->isResolved()
	                        ? (string(cand->family() == Candidate::Family::Ipv6 ? "IP6" : "IP4") +
	                           " " + *cand->address())
	                        : "IP4 0.0.0.0";
	const uint16_t port =
	    cand && cand->isResolved() ? *cand->port() : 9; // Port 9 is the discard protocol

	// Application
	auto app = mApplication ? mApplication : std::make_shared<Application>();
	sdp << app->generateSdp(eol, addr, port);

	// Session-level attributes
	sdp << "a=msid-semantic:WMS *" << eol;
	sdp << "a=setup:" << mRole << eol;

	if (mIceUfrag)
		sdp << "a=ice-ufrag:" << *mIceUfrag << eol;
	if (mIcePwd)
		sdp << "a=ice-pwd:" << *mIcePwd << eol;
	if (!mIceOptions.empty())
		sdp << "a=ice-options:" << utils::implode(mIceOptions, ',') << eol;
	if (mFingerprint)
		sdp << "a=fingerprint:sha-256 " << *mFingerprint << eol;

	for (const auto &attr : mAttributes)
		sdp << "a=" << attr << eol;

	// Candidates
	for (const auto &candidate : mCandidates)
		sdp << string(candidate) << eol;

	if (mEnded)
		sdp << "a=end-of-candidates" << eol;

	return sdp.str();
}

optional<Candidate> Description::defaultCandidate() const {
	// Return the first host candidate with highest priority, favoring IPv4
	optional<Candidate> result;
	for (const auto &c : mCandidates) {
		if (c.type() == Candidate::Type::Host) {
			if (!result ||
			    (result->family() == Candidate::Family::Ipv6 &&
			     c.family() == Candidate::Family::Ipv4) ||
			    (result->family() == c.family() && result->priority() < c.priority()))
				result.emplace(c);
		}
	}
	return result;
}

shared_ptr<Description::Entry> Description::createEntry(string mline, string mid, Direction dir) {
	string type = mline.substr(0, mline.find(' '));
	if (type == "application") {
		removeApplication();
		mApplication = std::make_shared<Application>(mline, std::move(mid));
		mEntries.emplace_back(mApplication);
		return mApplication;
	} else {
		auto media = std::make_shared<Media>(std::move(mline), std::move(mid), dir);
		mEntries.emplace_back(media);
		return media;
	}
}

void Description::removeApplication() {
	if (!mApplication)
		return;

	auto it = std::find(mEntries.begin(), mEntries.end(), mApplication);
	if (it != mEntries.end())
		mEntries.erase(it);

	mApplication.reset();
}

bool Description::hasApplication() const { return mApplication && !mApplication->isRemoved(); }

bool Description::hasAudioOrVideo() const {
	for (auto entry : mEntries)
		if (entry != mApplication && !entry->isRemoved())
			return true;

	return false;
}

bool Description::hasMid(string_view mid) const {
	for (const auto &entry : mEntries)
		if (entry->mid() == mid)
			return true;

	return false;
}

int Description::addMedia(Media media) {
	mEntries.emplace_back(std::make_shared<Media>(std::move(media)));
	return int(mEntries.size()) - 1;
}

int Description::addMedia(Application application) {
	removeApplication();
	mApplication = std::make_shared<Application>(std::move(application));
	mEntries.emplace_back(mApplication);
	return int(mEntries.size()) - 1;
}

int Description::addApplication(string mid) { return addMedia(Application(std::move(mid))); }

const Description::Application *Description::application() const { return mApplication.get(); }

Description::Application *Description::application() { return mApplication.get(); }

int Description::addVideo(string mid, Direction dir) {
	return addMedia(Video(std::move(mid), dir));
}

int Description::addAudio(string mid, Direction dir) {
	return addMedia(Audio(std::move(mid), dir));
}

void Description::clearMedia() {
	mEntries.clear();
	mApplication.reset();
}

variant<Description::Media *, Description::Application *> Description::media(unsigned int index) {
	if (index >= mEntries.size())
		throw std::out_of_range("Media index out of range");

	const auto &entry = mEntries[index];
	if (entry == mApplication) {
		auto result = dynamic_cast<Application *>(entry.get());
		if (!result)
			throw std::logic_error("Bad type of application in description");

		return result;

	} else {
		auto result = dynamic_cast<Media *>(entry.get());
		if (!result)
			throw std::logic_error("Bad type of media in description");

		return result;
	}
}

variant<const Description::Media *, const Description::Application *>
Description::media(unsigned int index) const {
	if (index >= mEntries.size())
		throw std::out_of_range("Media index out of range");

	const auto &entry = mEntries[index];
	if (entry == mApplication) {
		auto result = dynamic_cast<Application *>(entry.get());
		if (!result)
			throw std::logic_error("Bad type of application in description");

		return result;

	} else {
		auto result = dynamic_cast<Media *>(entry.get());
		if (!result)
			throw std::logic_error("Bad type of media in description");

		return result;
	}
}

unsigned int Description::mediaCount() const { return unsigned(mEntries.size()); }

Description::Entry::Entry(const string &mline, string mid, Direction dir)
    : mMid(std::move(mid)), mDirection(dir) {

	uint16_t port;
	std::istringstream ss(mline);
	ss >> mType;
	ss >> port;
	ss >> mDescription;

	// RFC 3264: Existing media streams are removed by creating a new SDP with the port number for
	// that stream set to zero.
	// RFC 8843: If the offerer assigns a zero port value to a bundled "m=" section, but does not
	// include an SDP 'bundle-only' attribute in the "m=" section, it is an indication that the
	// offerer wants to disable the "m=" section.
	mIsRemoved = (port == 0);
}

void Description::Entry::setDirection(Direction dir) { mDirection = dir; }

void Description::Entry::markRemoved() { mIsRemoved = true; }

std::vector<string> Description::attributes() const { return mAttributes; }

void Description::addAttribute(string attr) {
	if (std::find(mAttributes.begin(), mAttributes.end(), attr) == mAttributes.end())
		mAttributes.emplace_back(std::move(attr));
}

void Description::removeAttribute(const string &attr) {
	mAttributes.erase(
	    std::remove_if(mAttributes.begin(), mAttributes.end(),
	                   [&](const auto &a) { return a == attr || parse_pair(a).first == attr; }),
	    mAttributes.end());
}

std::vector<int> Description::Entry::extIds() {
	std::vector<int> result;
	for (auto it = mExtMaps.begin(); it != mExtMaps.end(); ++it)
		result.push_back(it->first);

	return result;
}

Description::Entry::ExtMap *Description::Entry::extMap(int id) {
	auto it = mExtMaps.find(id);
	if (it == mExtMaps.end())
		throw std::invalid_argument("extmap not found");

	return &it->second;
}

void Description::Entry::addExtMap(ExtMap map) {
	auto id = map.id;
	mExtMaps.emplace(id, std::move(map));
}

void Description::Entry::removeExtMap(int id) { mExtMaps.erase(id); }

Description::Entry::operator string() const { return generateSdp("\r\n", "IP4 0.0.0.0", 9); }

string Description::Entry::generateSdp(string_view eol, string_view addr, uint16_t port) const {
	std::ostringstream sdp;
	// RFC 3264: Existing media streams are removed by creating a new SDP with the port number for
	// that stream set to zero. [...] A stream that is offered with a port of zero MUST be marked
	// with port zero in the answer.
	sdp << "m=" << type() << ' ' << (mIsRemoved ? 0 : port) << ' ' << description() << eol;
	sdp << "c=IN " << addr << eol;
	sdp << generateSdpLines(eol);

	return sdp.str();
}

string Description::Entry::generateSdpLines(string_view eol) const {
	std::ostringstream sdp;
	sdp << "a=mid:" << mMid << eol;

	for (auto it = mExtMaps.begin(); it != mExtMaps.end(); ++it) {
		auto &map = it->second;

		sdp << "a=extmap:" << map.id;
		switch (map.direction) {
		case Direction::SendOnly:
			sdp << "/sendonly";
			break;
		case Direction::RecvOnly:
			sdp << "/recvonly";
			break;
		case Direction::SendRecv:
			sdp << "/sendrecv";
			break;
		case Direction::Inactive:
			sdp << "/inactive";
			break;
		default:
			// Ignore
			break;
		}
		sdp << ' ' << map.uri;
		if (!map.attributes.empty())
			sdp << ' ' << map.attributes;
		sdp << eol;
	}

	switch (mDirection) {
	case Direction::SendOnly:
		sdp << "a=sendonly" << eol;
		break;
	case Direction::RecvOnly:
		sdp << "a=recvonly" << eol;
		break;
	case Direction::SendRecv:
		sdp << "a=sendrecv" << eol;
		break;
	case Direction::Inactive:
		sdp << "a=inactive" << eol;
		break;
	default:
		// Ignore
		break;
	}

	for (const auto &attr : mAttributes)
		sdp << "a=" << attr << eol;

	return sdp.str();
}

void Description::Entry::parseSdpLine(string_view line) {
	if (match_prefix(line, "a=")) {
		string_view attr = line.substr(2);
		auto [key, value] = parse_pair(attr);

		if (key == "mid") {
			mMid = value;
		} else if (key == "extmap") {
			auto id = Description::Media::ExtMap::parseId(value);
			auto it = mExtMaps.find(id);
			if (it == mExtMaps.end())
				it = mExtMaps.insert(std::make_pair(id, Description::Media::ExtMap(value))).first;
			else
				it->second.setDescription(value);

		} else if (attr == "sendonly")
			mDirection = Direction::SendOnly;
		else if (attr == "recvonly")
			mDirection = Direction::RecvOnly;
		else if (key == "sendrecv")
			mDirection = Direction::SendRecv;
		else if (key == "inactive")
			mDirection = Direction::Inactive;
		else if (key == "bundle-only") {
			// RFC 8843: When an offerer generates a subsequent offer, in which it wants to disable
			// a bundled "m=" section from a BUNDLE group, the offerer [...] MUST NOT assign an SDP
			// 'bundle-only' attribute to the "m=" section.
			mIsRemoved = false;
		} else {
			mAttributes.emplace_back(attr);
		}
	}
}

std::vector<string>::iterator Description::Entry::beginAttributes() { return mAttributes.begin(); }

std::vector<string>::iterator Description::Entry::endAttributes() { return mAttributes.end(); }

std::vector<string>::iterator
Description::Entry::removeAttribute(std::vector<string>::iterator it) {
	return mAttributes.erase(it);
}

std::map<int, Description::Entry::ExtMap>::iterator Description::Entry::beginExtMaps() {
	return mExtMaps.begin();
}

std::map<int, Description::Entry::ExtMap>::iterator Description::Entry::endExtMaps() {
	return mExtMaps.end();
}

std::map<int, Description::Entry::ExtMap>::iterator
Description::Entry::removeExtMap(std::map<int, Description::Entry::ExtMap>::iterator iterator) {
	return mExtMaps.erase(iterator);
}

Description::Entry::ExtMap::ExtMap(string_view description) { setDescription(description); }

int Description::Entry::ExtMap::parseId(string_view description) {
	size_t p = description.find(' ');
	return to_integer<int>(description.substr(0, p));
}

void Description::Entry::ExtMap::setDescription(string_view description) {
	const size_t uriStart = description.find(' ');
	if (uriStart == string::npos)
		throw std::invalid_argument("Invalid description");

	const string_view idAndDirection = description.substr(0, uriStart);
	const size_t idSplit = idAndDirection.find('/');
	if (idSplit == string::npos) {
		this->id = to_integer<int>(idAndDirection);
	} else {
		this->id = to_integer<int>(idAndDirection.substr(0, idSplit));

		const string_view directionStr = idAndDirection.substr(idSplit + 1);
		if (directionStr == "sendonly")
			this->direction = Direction::SendOnly;
		else if (directionStr == "recvonly")
			this->direction = Direction::RecvOnly;
		else if (directionStr == "sendrecv")
			this->direction = Direction::SendRecv;
		else if (directionStr == "inactive")
			this->direction = Direction::Inactive;
		else
			throw std::invalid_argument("Invalid direction");
	}

	const string_view uriAndAttributes = description.substr(uriStart + 1);
	const size_t attributeSplit = uriAndAttributes.find(' ');

	if (attributeSplit == string::npos)
		this->uri = uriAndAttributes;
	else {
		this->uri = uriAndAttributes.substr(0, attributeSplit);
		this->attributes = uriAndAttributes.substr(attributeSplit + 1);
	}
}

void Description::Media::addSSRC(uint32_t ssrc, optional<string> name, optional<string> msid,
                                 optional<string> trackId) {
	if (name) {
		mAttributes.emplace_back("ssrc:" + std::to_string(ssrc) + " cname:" + *name);
		mCNameMap.emplace(ssrc, *name);
	} else {
		mAttributes.emplace_back("ssrc:" + std::to_string(ssrc));
	}

	if (msid)
		mAttributes.emplace_back("ssrc:" + std::to_string(ssrc) + " msid:" + *msid + " " +
		                         trackId.value_or(*msid));

	mSsrcs.emplace_back(ssrc);
}

void Description::Media::removeSSRC(uint32_t ssrc) {
	string prefix = "ssrc:" + std::to_string(ssrc);
	mAttributes.erase(std::remove_if(mAttributes.begin(), mAttributes.end(),
	                                 [&](const auto &a) { return match_prefix(a, prefix); }),
	                  mAttributes.end());

	mSsrcs.erase(std::remove(mSsrcs.begin(), mSsrcs.end(), ssrc), mSsrcs.end());
}

void Description::Media::replaceSSRC(uint32_t old, uint32_t ssrc, optional<string> name,
                                     optional<string> msid, optional<string> trackID) {
	removeSSRC(old);
	addSSRC(ssrc, std::move(name), std::move(msid), std::move(trackID));
}

bool Description::Media::hasSSRC(uint32_t ssrc) {
	return std::find(mSsrcs.begin(), mSsrcs.end(), ssrc) != mSsrcs.end();
}

Description::Application::Application(string mid)
    : Entry("application 9 UDP/DTLS/SCTP", std::move(mid), Direction::SendRecv) {}

Description::Application::Application(const string &mline, string mid)
    : Entry(mline, std::move(mid), Direction::SendRecv) {}

string Description::Application::description() const {
	return Entry::description() + " webrtc-datachannel";
}

Description::Application Description::Application::reciprocate() const {
	Application reciprocated(*this);

	reciprocated.mMaxMessageSize.reset();

	return reciprocated;
}

string Description::Application::generateSdpLines(string_view eol) const {
	std::ostringstream sdp;
	sdp << Entry::generateSdpLines(eol);

	if (mSctpPort)
		sdp << "a=sctp-port:" << *mSctpPort << eol;

	if (mMaxMessageSize)
		sdp << "a=max-message-size:" << *mMaxMessageSize << eol;

	return sdp.str();
}

void Description::Application::parseSdpLine(string_view line) {
	if (match_prefix(line, "a=")) {
		string_view attr = line.substr(2);
		auto [key, value] = parse_pair(attr);

		if (key == "sctp-port") {
			mSctpPort = to_integer<uint16_t>(value);
		} else if (key == "max-message-size") {
			mMaxMessageSize = to_integer<size_t>(value);
		} else {
			Entry::parseSdpLine(line);
		}
	} else {
		Entry::parseSdpLine(line);
	}
}

Description::Media::Media(const string &sdp) : Entry(sdp, "", Direction::Unknown) {
	std::istringstream ss(sdp);
	while (ss) {
		string line;
		std::getline(ss, line);
		trim_end(line);
		if (line.empty())
			continue;

		parseSdpLine(line);
	}

	if (mid().empty())
		throw std::invalid_argument("Missing mid in media SDP");
}

Description::Media::Media(const string &mline, string mid, Direction dir)
    : Entry(mline, std::move(mid), dir) {}

string Description::Media::description() const {
	std::ostringstream desc;
	desc << Entry::description();
	for (auto it = mRtpMaps.begin(); it != mRtpMaps.end(); ++it)
		desc << ' ' << it->first;

	return desc.str();
}

Description::Media Description::Media::reciprocate() const {
	Media reciprocated(*this);

	// Invert direction
	switch (reciprocated.direction()) {
	case Direction::RecvOnly:
		reciprocated.setDirection(Direction::SendOnly);
		break;
	case Direction::SendOnly:
		reciprocated.setDirection(Direction::RecvOnly);
		break;
	default:
		// We are good
		break;
	}

	// Invert directions of extmap
	for (auto it = reciprocated.mExtMaps.begin(); it != reciprocated.mExtMaps.end(); ++it) {
		auto &map = it->second;
		switch (map.direction) {
		case Direction::RecvOnly:
			map.direction = Direction::SendOnly;
			break;
		case Direction::SendOnly:
			map.direction = Direction::RecvOnly;
			break;
		default:
			// We are good
			break;
		}
	}

	// Clear all ssrc attributes as they are individual
	auto it = reciprocated.mAttributes.begin();
	while (it != reciprocated.mAttributes.end()) {
		if (match_prefix(*it, "ssrc:"))
			it = reciprocated.mAttributes.erase(it);
		else
			++it;
	}
	reciprocated.mSsrcs.clear();
	reciprocated.mCNameMap.clear();

	// Remove rtcp-rsize attribute as Reduced-Size RTCP is not supported (see RFC 5506)
	reciprocated.removeAttribute("rtcp-rsize");

	return reciprocated;
}

std::vector<uint32_t> Description::Media::getSSRCs() { return mSsrcs; }

optional<string> Description::Media::getCNameForSsrc(uint32_t ssrc) {
	auto it = mCNameMap.find(ssrc);
	if (it != mCNameMap.end()) {
		return it->second;
	}
	return nullopt;
}

int Description::Media::bitrate() const { return mBas; }

void Description::Media::setBitrate(int bitrate) { mBas = bitrate; }

bool Description::Media::hasPayloadType(int payloadType) const {
	return mRtpMaps.find(payloadType) != mRtpMaps.end();
}

std::vector<int> Description::Media::payloadTypes() const {
	std::vector<int> result;
	result.reserve(mRtpMaps.size());
	for (auto it = mRtpMaps.begin(); it != mRtpMaps.end(); ++it)
		result.push_back(it->first);

	return result;
}

Description::Media::RtpMap *Description::Media::rtpMap(int payloadType) {
	auto it = mRtpMaps.find(payloadType);
	if (it == mRtpMaps.end())
		throw std::invalid_argument("rtpmap not found");

	return &it->second;
}

void Description::Media::addRtpMap(RtpMap map) {
	auto payloadType = map.payloadType;
	mRtpMaps.emplace(payloadType, std::move(map));
}

void Description::Media::removeRtpMap(int payloadType) {
	// Remove the actual format
	mRtpMaps.erase(payloadType);

	// Remove any other rtpmaps that depend on the format we just removed
	auto it = mRtpMaps.begin();
	while (it != mRtpMaps.end()) {
		const auto &fmtps = it->second.fmtps;
		if (std::find(fmtps.begin(), fmtps.end(), "apt=" + std::to_string(payloadType)) !=
		    fmtps.end())
			it = mRtpMaps.erase(it);
		else
			++it;
	}
}

void Description::Media::removeFormat(const string &format) {
	std::vector<int> payloadTypes;
	for (const auto &it : mRtpMaps) {
<<<<<<< HEAD
		if( it.second.format == format)
=======
		if (it.second.format == format)
>>>>>>> 9b739961
			payloadTypes.push_back(it.first);
	}
	for (int pt : payloadTypes)
		removeRtpMap(pt);
}

void Description::Media::addRtxCodec(int payloadType, int origPayloadType, unsigned int clockRate) {
	RtpMap rtp(std::to_string(payloadType) + " RTX/" + std::to_string(clockRate));
	rtp.fmtps.emplace_back("apt=" + std::to_string(origPayloadType));
	addRtpMap(rtp);
}

string Description::Media::generateSdpLines(string_view eol) const {
	std::ostringstream sdp;
	if (mBas >= 0)
		sdp << "b=AS:" << mBas << eol;

	sdp << Entry::generateSdpLines(eol);
	sdp << "a=rtcp-mux" << eol;

	for (auto it = mRtpMaps.begin(); it != mRtpMaps.end(); ++it) {
		auto &map = it->second;

		// Create the a=rtpmap
		sdp << "a=rtpmap:" << map.payloadType << ' ' << map.format << '/' << map.clockRate;
		if (!map.encParams.empty())
			sdp << '/' << map.encParams;

		sdp << eol;

		for (const auto &val : map.rtcpFbs)
			if (val != "transport-cc")
				sdp << "a=rtcp-fb:" << map.payloadType << ' ' << val << eol;

		for (const auto &val : map.fmtps)
			sdp << "a=fmtp:" << map.payloadType << ' ' << val << eol;
	}

	return sdp.str();
}

void Description::Media::parseSdpLine(string_view line) {
	if (match_prefix(line, "a=")) {
		string_view attr = line.substr(2);
		auto [key, value] = parse_pair(attr);

		if (key == "rtpmap") {
			auto pt = Description::Media::RtpMap::parsePayloadType(value);
			auto it = mRtpMaps.find(pt);
			if (it == mRtpMaps.end())
				it = mRtpMaps.insert(std::make_pair(pt, Description::Media::RtpMap(value))).first;
			else
				it->second.setDescription(value);

		} else if (key == "rtcp-fb") {
			size_t p = value.find(' ');
			int pt = to_integer<int>(value.substr(0, p));
			auto it = mRtpMaps.find(pt);
			if (it == mRtpMaps.end())
				it = mRtpMaps.insert(std::make_pair(pt, Description::Media::RtpMap(pt))).first;

			it->second.rtcpFbs.emplace_back(value.substr(p + 1));

		} else if (key == "fmtp") {
			size_t p = value.find(' ');
			int pt = to_integer<int>(value.substr(0, p));
			auto it = mRtpMaps.find(pt);
			if (it == mRtpMaps.end())
				it = mRtpMaps.insert(std::make_pair(pt, Description::Media::RtpMap(pt))).first;

			it->second.fmtps.emplace_back(value.substr(p + 1));

		} else if (key == "rtcp-mux") {
			// always added

		} else if (key == "ssrc") {
			auto ssrc = to_integer<uint32_t>(value);
			if (!hasSSRC(ssrc))
				mSsrcs.emplace_back(ssrc);

			auto cnamePos = value.find("cname:");
			if (cnamePos != string::npos) {
				auto cname = value.substr(cnamePos + 6);
				mCNameMap.emplace(ssrc, cname);
			}
			mAttributes.emplace_back(attr);

		} else {
			Entry::parseSdpLine(line);
		}

	} else if (match_prefix(line, "b=AS")) {
		mBas = to_integer<int>(line.substr(line.find(':') + 1));
	} else {
		Entry::parseSdpLine(line);
	}
}

std::map<int, Description::Media::RtpMap>::iterator Description::Media::beginMaps() {
	return mRtpMaps.begin();
}

std::map<int, Description::Media::RtpMap>::iterator Description::Media::endMaps() {
	return mRtpMaps.end();
}

std::map<int, Description::Media::RtpMap>::iterator
Description::Media::removeMap(std::map<int, Description::Media::RtpMap>::iterator iterator) {
	return mRtpMaps.erase(iterator);
}

Description::Media::RtpMap::RtpMap(int payloadType) {
	this->payloadType = payloadType;
	this->clockRate = 0;
}

int Description::Media::RtpMap::parsePayloadType(string_view mline) {
	size_t p = mline.find(' ');
	return to_integer<int>(mline.substr(0, p));
}

Description::Media::RtpMap::RtpMap(string_view description) { setDescription(description); }

void Description::Media::RtpMap::setDescription(string_view description) {
	size_t p = description.find(' ');
	if (p == string::npos)
		throw std::invalid_argument("Invalid format description");

	this->payloadType = to_integer<int>(description.substr(0, p));

	string_view line = description.substr(p + 1);
	size_t spl = line.find('/');
	if (spl == string::npos)
		throw std::invalid_argument("Invalid format description");

	this->format = line.substr(0, spl);

	line = line.substr(spl + 1);
	spl = line.find('/');
	if (spl == string::npos) {
		spl = line.find(' ');
	}
	if (spl == string::npos)
		this->clockRate = to_integer<int>(line);
	else {
		this->clockRate = to_integer<int>(line.substr(0, spl));
		this->encParams = line.substr(spl + 1);
	}
}

void Description::Media::RtpMap::addFeedback(string fb) {
	if (std::find(rtcpFbs.begin(), rtcpFbs.end(), fb) == rtcpFbs.end())
		fmtps.emplace_back(std::move(fb));
}

void Description::Media::RtpMap::removeFeedback(const string &str) {
	auto it = rtcpFbs.begin();
	while (it != rtcpFbs.end()) {
		if (it->find(str) != string::npos)
			it = rtcpFbs.erase(it);
		else
			it++;
	}
}

void Description::Media::RtpMap::addParameter(string p) {
	if (std::find(fmtps.begin(), fmtps.end(), p) == fmtps.end())
		fmtps.emplace_back(std::move(p));
}

void Description::Media::RtpMap::removeParameter(const string &str) {
	fmtps.erase(std::remove_if(fmtps.begin(), fmtps.end(),
	                           [&](const auto &p) { return p.find(str) != string::npos; }),
	            fmtps.end());
}

Description::Audio::Audio(string mid, Direction dir)
    : Media("audio 9 UDP/TLS/RTP/SAVPF", std::move(mid), dir) {}

void Description::Audio::addAudioCodec(int payloadType, string codec, optional<string> profile) {
	if (codec.find('/') == string::npos)
		codec += "/48000/2";

	RtpMap map(std::to_string(payloadType) + ' ' + codec);

	if (profile)
		map.fmtps.emplace_back(*profile);

	addRtpMap(map);
}

void Description::Audio::addOpusCodec(int payloadType, optional<string> profile) {
	addAudioCodec(payloadType, "OPUS", profile);
}

Description::Video::Video(string mid, Direction dir)
    : Media("video 9 UDP/TLS/RTP/SAVPF", std::move(mid), dir) {}

void Description::Video::addVideoCodec(int payloadType, string codec, optional<string> profile) {
	if (codec.find('/') == string::npos)
		codec += "/90000";

	RtpMap map(std::to_string(payloadType) + ' ' + codec);

	map.addFeedback("nack");
	map.addFeedback("nack pli");
	// map.addFB("ccm fir");
	map.addFeedback("goog-remb");

	if (profile)
		map.fmtps.emplace_back(*profile);

	addRtpMap(map);

	/* TODO
	 *  TIL that Firefox does not properly support the negotiation of RTX! It works, but doesn't
	 * negotiate the SSRC so we have no idea what SSRC is RTX going to be. Three solutions: One) we
	 * don't negotitate it and (maybe) break RTX support with Edge. Two) we do negotiate it and
	 * rebuild the original packet before we send it distribute it to each track. Three) we complain
	 * to mozilla. This one probably won't do much.
	 */
	// RTX Packets
	// Format rtx(std::to_string(payloadType+1) + " rtx/90000");
	// // TODO rtx-time is how long can a request be stashed for before needing to resend it.
	// Needs to be parameterized rtx.addAttribute("apt=" + std::to_string(payloadType) +
	// ";rtx-time=3000"); addFormat(rtx);
}

void Description::Video::addH264Codec(int pt, optional<string> profile) {
	addVideoCodec(pt, "H264", profile);
}

void Description::Video::addVP8Codec(int payloadType) {
	addVideoCodec(payloadType, "VP8", nullopt);
}

void Description::Video::addVP9Codec(int payloadType) {
	addVideoCodec(payloadType, "VP9", nullopt);
}

Description::Type Description::stringToType(const string &typeString) {
	using TypeMap_t = std::unordered_map<string, Type>;
	static const TypeMap_t TypeMap = {{"unspec", Type::Unspec},
	                                  {"offer", Type::Offer},
	                                  {"answer", Type::Answer},
	                                  {"pranswer", Type::Pranswer},
	                                  {"rollback", Type::Rollback}};
	auto it = TypeMap.find(typeString);
	return it != TypeMap.end() ? it->second : Type::Unspec;
}

string Description::typeToString(Type type) {
	switch (type) {
	case Type::Unspec:
		return "unspec";
	case Type::Offer:
		return "offer";
	case Type::Answer:
		return "answer";
	case Type::Pranswer:
		return "pranswer";
	case Type::Rollback:
		return "rollback";
	default:
		return "unknown";
	}
}

} // namespace rtc

std::ostream &operator<<(std::ostream &out, const rtc::Description &description) {
	return out << std::string(description);
}

std::ostream &operator<<(std::ostream &out, rtc::Description::Type type) {
	return out << rtc::Description::typeToString(type);
}

std::ostream &operator<<(std::ostream &out, rtc::Description::Role role) {
	using Role = rtc::Description::Role;
	// Used for SDP generation, do not change
	switch (role) {
	case Role::Active:
		out << "active";
		break;
	case Role::Passive:
		out << "passive";
		break;
	default:
		out << "actpass";
		break;
	}
	return out;
}<|MERGE_RESOLUTION|>--- conflicted
+++ resolved
@@ -957,11 +957,7 @@
 void Description::Media::removeFormat(const string &format) {
 	std::vector<int> payloadTypes;
 	for (const auto &it : mRtpMaps) {
-<<<<<<< HEAD
-		if( it.second.format == format)
-=======
 		if (it.second.format == format)
->>>>>>> 9b739961
 			payloadTypes.push_back(it.first);
 	}
 	for (int pt : payloadTypes)
