--- conflicted
+++ resolved
@@ -844,18 +844,7 @@
 }
 
 std::vector<uint32_t> Description::Media::getSSRCs() {
-<<<<<<< HEAD
 	return mSsrcs;
-=======
-	std::vector<uint32_t> vec;
-	for (auto &val : mAttributes) {
-		PLOG_DEBUG << val;
-		if (val.find("ssrc:") == 0) {
-			vec.emplace_back(to_integer<uint32_t>(val.substr(5, val.find(" "))));
-		}
-	}
-	return vec;
->>>>>>> ec1b253d
 }
 
 std::map<int, Description::Media::RTPMap>::iterator Description::Media::beginMaps() {
