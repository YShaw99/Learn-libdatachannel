--- conflicted
+++ resolved
@@ -27,13 +27,10 @@
 
 #if RTC_ENABLE_WEBSOCKET
 
+#include <chrono>
 #include <list>
 #include <mutex>
-<<<<<<< HEAD
-#include <chrono>
-=======
 #include <tuple>
->>>>>>> 1ed7df20
 
 namespace rtc::impl {
 
@@ -55,11 +52,7 @@
 	void incoming(message_ptr message) override;
 	bool outgoing(message_ptr message) override;
 
-<<<<<<< HEAD
-	bool isActive() const { return mIsActive; }
-=======
 	bool isActive() const;
->>>>>>> 1ed7df20
 	string remoteAddress() const;
 
 private:
