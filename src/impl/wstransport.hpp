--- conflicted
+++ resolved
@@ -80,12 +80,8 @@
 	binary mBuffer;
 	binary mPartial;
 	Opcode mPartialOpcode;
-<<<<<<< HEAD
 	int mOutstandingPings = 0;
-=======
-
 	std::mutex mSendMutex;
->>>>>>> 6002ed7e
 };
 
 } // namespace rtc::impl
