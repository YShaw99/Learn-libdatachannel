--- conflicted
+++ resolved
@@ -819,13 +819,18 @@
 	registerIncoming();
 	changeState(State::Connecting);
 
-	size_t mtu = mMtu.value_or(DEFAULT_MTU) - 8 - 40; // UDP/IPv6
-	SSL_set_mtu(mSsl, static_cast<unsigned int>(mtu));
-	PLOG_VERBOSE << "DTLS MTU set to " << mtu;
-
-	// Initiate the handshake
-	int ret = SSL_do_handshake(mSsl);
-	openssl::check(mSsl, ret, "Handshake initiation failed");
+	{
+		std::lock_guard lock(mSslMutex);
+
+		size_t mtu = mMtu.value_or(DEFAULT_MTU) - 8 - 40; // UDP/IPv6
+		SSL_set_mtu(mSsl, static_cast<unsigned int>(mtu));
+		PLOG_VERBOSE << "DTLS MTU set to " << mtu;
+
+		// Initiate the handshake
+		int ret = SSL_do_handshake(mSsl);
+
+		openssl::check(mSsl, ret, "Handshake initiation failed");
+	}
 
 	handleTimeout();
 }
@@ -843,14 +848,12 @@
 
 	PLOG_VERBOSE << "Send size=" << message->size();
 
-	{
-		std::lock_guard lock(mSslMutex);
-		mCurrentDscp = message->dscp;
-		int ret = SSL_write(mSsl, message->data(), int(message->size()));
-
-		if (!openssl::check(mSsl, ret))
-			return false;
-	}
+	std::lock_guard lock(mSslMutex);
+	mCurrentDscp = message->dscp;
+	int ret = SSL_write(mSsl, message->data(), int(message->size()));
+
+	if (!openssl::check(mSsl, ret))
+		return false;
 
 	return mOutgoingResult;
 }
@@ -884,32 +887,12 @@
 	// Dummy
 }
 
-<<<<<<< HEAD
 void DtlsTransport::doRecv() {
 	std::lock_guard lock(mRecvMutex);
 	--mPendingRecvCount;
 
 	if (state() != State::Connecting && state() != State::Connected)
 		return;
-=======
-void DtlsTransport::runRecvLoop() {
-	const size_t bufferSize = 4096;
-	try {
-		changeState(State::Connecting);
-
-		// Initiate the handshake
-		{
-			std::lock_guard lock(mSslMutex);
-
-			size_t mtu = mMtu.value_or(DEFAULT_MTU) - 8 - 40; // UDP/IPv6
-			SSL_set_mtu(mSsl, static_cast<unsigned int>(mtu));
-			PLOG_VERBOSE << "SSL MTU set to " << mtu;
-
-			int ret = SSL_do_handshake(mSsl);
-
-			openssl::check(mSsl, ret, "Handshake failed");
-		}
->>>>>>> c20732be
 
 	try {
 		const size_t bufferSize = 4096;
@@ -926,7 +909,6 @@
 				return;
 			}
 
-<<<<<<< HEAD
 			message_ptr message = std::move(*next);
 			if (demuxMessage(message))
 				continue;
@@ -935,72 +917,39 @@
 
 			if (state() == State::Connecting) {
 				// Continue the handshake
-				int ret = SSL_do_handshake(mSsl);
-				if (!openssl::check(mSsl, ret, "Handshake failed"))
-					break;
-=======
-				if (state() == State::Connecting) {
-					// Continue the handshake
-					bool finished;
+				bool finished;
+				{
+					std::lock_guard lock(mSslMutex);
+					int ret = SSL_do_handshake(mSsl);
+
+					if (!openssl::check(mSsl, ret, "Handshake failed"))
+						break;
+
+					finished = (SSL_is_init_finished(mSsl) != 0);
+				}
+				if (finished) {
+					// RFC 8261: DTLS MUST support sending messages larger than the current path MTU
+					// See https://www.rfc-editor.org/rfc/rfc8261.html#section-5
 					{
 						std::lock_guard lock(mSslMutex);
-						int ret = SSL_do_handshake(mSsl);
-
-						if (!openssl::check(mSsl, ret, "Handshake failed"))
-							break;
-
-						finished = (SSL_is_init_finished(mSsl) != 0);
+						SSL_set_mtu(mSsl, bufferSize + 1);
 					}
 
-					if (finished) {
-						// RFC 8261: DTLS MUST support sending messages larger than the current path
-						// MTU See https://www.rfc-editor.org/rfc/rfc8261.html#section-5
-						{
-							std::lock_guard lock(mSslMutex);
-							SSL_set_mtu(mSsl, bufferSize + 1);
-						}
-
-						PLOG_INFO << "DTLS handshake finished";
-						postHandshake();
-						changeState(State::Connected);
-					}
-				} else {
-					int ret;
-					{
-						std::lock_guard lock(mSslMutex);
-						ret = SSL_read(mSsl, buffer, bufferSize);
-
-						if (!openssl::check(mSsl, ret))
-							break;
-					}
->>>>>>> c20732be
-
-				if (SSL_is_init_finished(mSsl)) {
-					// RFC 8261: DTLS MUST support sending messages larger than the current path MTU
-					// See https://www.rfc-editor.org/rfc/rfc8261.html#section-5
-					SSL_set_mtu(mSsl, bufferSize + 1);
-
-<<<<<<< HEAD
 					PLOG_INFO << "DTLS handshake finished";
 					postHandshake();
 					changeState(State::Connected);
-=======
-			// No more messages pending, retransmit and rearm timeout if connecting
-			optional<milliseconds> duration;
-			if (state() == State::Connecting) {
-				std::lock_guard lock(mSslMutex);
-				// Warning: This function breaks the usual return value convention
-				int ret = DTLSv1_handle_timeout(mSsl);
-				if (ret < 0) {
-					throw std::runtime_error("Handshake timeout"); // write BIO can't fail
-				} else if (ret > 0) {
-					LOG_VERBOSE << "OpenSSL did DTLS retransmit";
->>>>>>> c20732be
-				}
-			} else {
-				int ret = SSL_read(mSsl, buffer, bufferSize);
-				if (!openssl::check(mSsl, ret))
-					break;
+				}
+			}
+
+			if (state() == State::Connected) {
+				int ret;
+				{
+					std::lock_guard lock(mSslMutex);
+					ret = SSL_read(mSsl, buffer, bufferSize);
+
+					if (!openssl::check(mSsl, ret))
+						break;
+				}
 
 				if (ret > 0)
 					recv(make_message(buffer, buffer + ret));
@@ -1010,8 +959,6 @@
 	} catch (const std::exception &e) {
 		PLOG_ERROR << "DTLS recv: " << e.what();
 	}
-
-	SSL_shutdown(mSsl);
 
 	if (state() == State::Connected) {
 		PLOG_INFO << "DTLS closed";
@@ -1021,9 +968,16 @@
 		PLOG_ERROR << "DTLS handshake failed";
 		changeState(State::Failed);
 	}
+
+	{
+		std::lock_guard lock(mSslMutex);
+		SSL_shutdown(mSsl);
+	}
 }
 
 void DtlsTransport::handleTimeout() {
+	std::lock_guard lock(mSslMutex);
+
 	// Warning: This function breaks the usual return value convention
 	int ret = DTLSv1_handle_timeout(mSsl);
 	if (ret < 0) {
