--- conflicted
+++ resolved
@@ -710,14 +710,8 @@
                 }
 			} else {
 				// PT=207 == Extended Report
-<<<<<<< HEAD
 				if (header->payloadType() != 207) {
-					PLOG_WARNING << "Unknown packet type: " << (int)header->version() << " "
-					             << header->payloadType() << "";
-=======
-				if (header->payloadType() != 202 && header->payloadType() != 207) {
                     COUNTER_UNKNOWN_PACKET_TYPE++;
->>>>>>> 32108146
 				}
 			}
 		}
