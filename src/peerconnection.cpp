--- conflicted
+++ resolved
@@ -254,11 +254,7 @@
 		auto certificate = mCertificate.get();
 		auto lower = std::atomic_load(&mIceTransport);
 		auto transport = std::make_shared<DtlsTransport>(
-<<<<<<< HEAD
-		    lower, mCertificate, weak_bind(&PeerConnection::checkFingerprint, this, _1),
-=======
-		    lower, certificate, weak_bind_verifier(&PeerConnection::checkFingerprint, this, _1),
->>>>>>> 22e71bd6
+		    lower, certificate, weak_bind(&PeerConnection::checkFingerprint, this, _1),
 		    [this, weak_this = weak_from_this()](DtlsTransport::State state) {
 			    auto shared_this = weak_this.lock();
 			    if (!shared_this)
